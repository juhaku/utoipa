[package]
name = "utoipa"
description = "Compile time generated OpenAPI documentation for Rust"
<<<<<<< HEAD
version = "3.4.1"
=======
version = "3.4.2"
>>>>>>> c69bb26d
edition = "2021"
license = "MIT OR Apache-2.0"
readme = "README.md"
keywords = [
    "rest-api",
    "openapi",
    "auto-generate",
    "documentation",
    "compile-time",
]
# documentation = ""
# homepage = ""
repository = "https://github.com/juhaku/utoipa"
categories = ["web-programming"]
authors = ["Juha Kukkonen <juha7kukkonen@gmail.com>"]

[features]
# See README.md for list and explanations of features
default = []
debug = ["utoipa-gen/debug"]
actix_extras = ["utoipa-gen/actix_extras"]
rocket_extras = ["utoipa-gen/rocket_extras"]
axum_extras = ["utoipa-gen/axum_extras"]
chrono = ["utoipa-gen/chrono"]
decimal = ["utoipa-gen/decimal"]
non_strict_integers = ["utoipa-gen/non_strict_integers"]
yaml = ["serde_yaml", "utoipa-gen/yaml"]
uuid = ["utoipa-gen/uuid"]
time = ["utoipa-gen/time"]
smallvec = ["utoipa-gen/smallvec"]
indexmap = ["utoipa-gen/indexmap"]
openapi_extensions = []
repr = ["utoipa-gen/repr"]
preserve_order = []
preserve_path_order = []
rc_schema = ["utoipa-gen/rc_schema"]

# EXPERIEMENTAL! use with cauntion
auto_into_responses = ["utoipa-gen/auto_into_responses"]

[dependencies]
serde = { version = "1.0", features = ["derive"] }
serde_json = { version = "1.0" }
serde_yaml = { version = "0.9", optional = true }
utoipa-gen = { version = "3.4.2", path = "../utoipa-gen" }
indexmap = { version = "2", features = ["serde"] }

[dev-dependencies]
assert-json-diff = "2"

[package.metadata.docs.rs]
features = ["actix_extras", "non_strict_integers", "openapi_extensions", "uuid", "yaml"]
rustdoc-args = ["--cfg", "doc_cfg"]<|MERGE_RESOLUTION|>--- conflicted
+++ resolved
@@ -1,11 +1,7 @@
 [package]
 name = "utoipa"
 description = "Compile time generated OpenAPI documentation for Rust"
-<<<<<<< HEAD
-version = "3.4.1"
-=======
 version = "3.4.2"
->>>>>>> c69bb26d
 edition = "2021"
 license = "MIT OR Apache-2.0"
 readme = "README.md"
