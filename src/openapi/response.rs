//! Implements [OpenApi Responses][responses].
//!
//! [responses]: https://spec.openapis.org/oas/latest.html#responses-object
<<<<<<< HEAD
use std::collections::{BTreeMap, HashMap};
use indexmap::{IndexMap};
=======
use std::collections::BTreeMap;
>>>>>>> 3ec7d11b

use serde::{Deserialize, Serialize};

use super::{build_fn, builder, from, header::Header, new, set_value, Content};

builder! {
    ResponsesBuilder;

    /// Implements [OpenAPI Responses Object][responses].
    ///
    /// Responses is a map holding api operation responses identified by their status code.
    ///
    /// [responses]: https://spec.openapis.org/oas/latest.html#responses-object
    #[non_exhaustive]
    #[derive(Serialize, Deserialize, Default, Clone)]
    #[cfg_attr(feature = "debug", derive(Debug))]
    #[serde(rename_all = "camelCase")]
    pub struct Responses {
        /// Map containing status code as a key with represented response as a value.
        #[serde(flatten)]
        pub responses: BTreeMap<String, Response>,
    }
}

impl Responses {
    pub fn new() -> Self {
        Default::default()
    }
}

impl ResponsesBuilder {
    /// Add response to responses.
    pub fn response<S: Into<String>, R: Into<Response>>(mut self, code: S, response: R) -> Self {
        self.responses.insert(code.into(), response.into());

        self
    }
}

impl<C> FromIterator<(C, Response)> for Responses
where
    C: Into<String>,
{
    fn from_iter<T: IntoIterator<Item = (C, Response)>>(iter: T) -> Self {
        Self {
            responses: BTreeMap::from_iter(
                iter.into_iter()
                    .map(|(code, response)| (code.into(), response)),
            ),
        }
    }
}

builder! {
    ResponseBuilder;

    /// Implements [OpenAPI Response Object][response].
    ///
    /// Response is api operation response.
    ///
    /// [response]: https://spec.openapis.org/oas/latest.html#response-object
    #[non_exhaustive]
    #[derive(Serialize, Deserialize, Default, Clone)]
    #[cfg_attr(feature = "debug", derive(Debug))]
    #[serde(rename_all = "camelCase")]
    pub struct Response {
        /// Description of the response. Response support markdown syntax.
        pub description: String,

        /// Map of headers identified by their name. `Content-Type` header will be ignored.
        #[serde(skip_serializing_if = "BTreeMap::is_empty")]
        pub headers: BTreeMap<String, Header>,

        /// Map of response [`Content`] objects identified by response body content type e.g `application/json`.
<<<<<<< HEAD
        #[serde(skip_serializing_if = "IndexMap::is_empty")]
        pub content: IndexMap<String, Content>,
=======
        #[serde(skip_serializing_if = "BTreeMap::is_empty")]
        pub content: BTreeMap<String, Content>,
>>>>>>> 3ec7d11b
    }
}

impl Response {
    /// Construct a new [`Response`].
    ///
    /// Function takes description as argument.
    pub fn new<S: Into<String>>(description: S) -> Self {
        Self {
            description: description.into(),
            ..Default::default()
        }
    }
}

impl ResponseBuilder {
    /// Add description. Description supports markdown syntax.
    pub fn description<I: Into<String>>(mut self, description: I) -> Self {
        set_value!(self description description.into())
    }

    /// Add [`Content`] of the [`Response`] with content type e.g `application/json`.
    pub fn content<S: Into<String>>(mut self, content_type: S, content: Content) -> Self {
        self.content.insert(content_type.into(), content);

        self
    }

    /// Add response [`Header`].
    pub fn header<S: Into<String>>(mut self, name: S, header: Header) -> Self {
        self.headers.insert(name.into(), header);

        self
    }
}

#[cfg(test)]
mod tests {
    use super::Responses;

    #[test]
    fn responses_new() {
        let responses = Responses::new();

        assert!(responses.responses.is_empty());
    }
}<|MERGE_RESOLUTION|>--- conflicted
+++ resolved
@@ -1,12 +1,8 @@
 //! Implements [OpenApi Responses][responses].
 //!
 //! [responses]: https://spec.openapis.org/oas/latest.html#responses-object
-<<<<<<< HEAD
-use std::collections::{BTreeMap, HashMap};
+use std::collections::BTreeMap;
 use indexmap::{IndexMap};
-=======
-use std::collections::BTreeMap;
->>>>>>> 3ec7d11b
 
 use serde::{Deserialize, Serialize};
 
@@ -81,13 +77,8 @@
         pub headers: BTreeMap<String, Header>,
 
         /// Map of response [`Content`] objects identified by response body content type e.g `application/json`.
-<<<<<<< HEAD
         #[serde(skip_serializing_if = "IndexMap::is_empty")]
         pub content: IndexMap<String, Content>,
-=======
-        #[serde(skip_serializing_if = "BTreeMap::is_empty")]
-        pub content: BTreeMap<String, Content>,
->>>>>>> 3ec7d11b
     }
 }
 
