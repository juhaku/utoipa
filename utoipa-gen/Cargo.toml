[package]
name = "utoipa-gen"
description = "Code generation implementation for utoipa"
<<<<<<< HEAD
version = "3.4.2"
=======
version = "3.4.3"
>>>>>>> c69bb26d
edition = "2021"
license = "MIT OR Apache-2.0"
readme = "README.md"
keywords = ["openapi", "codegen", "proc-macro", "documentation", "compile-time"]
repository = "https://github.com/juhaku/utoipa"
authors = ["Juha Kukkonen <juha7kukkonen@gmail.com>"]

[lib]
proc-macro = true

[dependencies]
proc-macro2 = "1.0"
syn = { version = "2.0", features = ["full", "extra-traits"] }
quote = "1.0"
proc-macro-error = "1.0"
regex = { version = "1.7", optional = true }
uuid = { version = "1", features = ["serde"], optional = true }

[dev-dependencies]
utoipa = { path = "../utoipa", features = ["uuid"], default-features = false }
serde_json = "1"
serde = "1"
actix-web = { version = "4", features = ["macros"], default-features = false }
axum = "0.6"
paste = "1"
rocket = { version = "0.5.0-rc.3", features = ["json"] }
smallvec = { version = "1.10", features = ["serde"] }
rust_decimal = "1"
chrono = { version = "0.4", features = ["serde"] }
assert-json-diff = "2"
time = { version = "0.3", features = ["serde-human-readable"] }
serde_with = "3.0"

[features]
# See README.md for list and explanations of features
debug = ["syn/extra-traits"]
actix_extras = ["regex", "syn/extra-traits"]
chrono = []
yaml = []
decimal = []
rocket_extras = ["regex", "syn/extra-traits"]
non_strict_integers = []
uuid = ["dep:uuid"]
axum_extras = ["regex", "syn/extra-traits"]
time = []
smallvec = []
repr = []
indexmap = []
rc_schema = []

# EXPERIEMENTAL! use with cauntion
auto_into_responses = []<|MERGE_RESOLUTION|>--- conflicted
+++ resolved
@@ -1,11 +1,7 @@
 [package]
 name = "utoipa-gen"
 description = "Code generation implementation for utoipa"
-<<<<<<< HEAD
-version = "3.4.2"
-=======
 version = "3.4.3"
->>>>>>> c69bb26d
 edition = "2021"
 license = "MIT OR Apache-2.0"
 readme = "README.md"
