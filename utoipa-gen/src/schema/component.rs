use proc_macro2::{Ident, TokenStream};
use proc_macro_error::{abort, ResultExt};
use quote::{quote, ToTokens};
use syn::{
    parse::Parse, punctuated::Punctuated, token::Comma, Attribute, Data, Field, Fields,
    FieldsNamed, FieldsUnnamed, Generics, Token, Variant, Visibility,
};

use crate::{
    component_type::{ComponentFormat, ComponentType},
    doc_comment::CommentAttributes,
    Array, Deprecated,
};

use self::{
    attr::{ComponentAttr, Enum, IsInline, NamedField, UnnamedFieldStruct},
    xml::Xml,
};

use super::{
    serde::{self, RenameRule, SerdeContainer, SerdeValue},
    ComponentPart, GenericType, ValueType,
};

mod attr;
mod xml;

pub struct Component<'a> {
    ident: &'a Ident,
    attributes: &'a [Attribute],
    generics: &'a Generics,
    aliases: Option<Punctuated<AliasComponent, Comma>>,
    data: &'a Data,
    vis: &'a Visibility,
}

impl<'a> Component<'a> {
    pub fn new(
        data: &'a Data,
        attributes: &'a [Attribute],
        ident: &'a Ident,
        generics: &'a Generics,
        vis: &'a Visibility,
    ) -> Self {
        let aliases = if generics.type_params().count() > 0 {
            parse_aliases(attributes)
        } else {
            None
        };

        Self {
            data,
            ident,
            attributes,
            generics,
            aliases,
            vis,
        }
    }
}

impl ToTokens for Component<'_> {
    fn to_tokens(&self, tokens: &mut TokenStream) {
        let ident = self.ident;
        let variant = ComponentVariant::new(self.data, self.attributes, ident, self.generics, None);
        let (impl_generics, ty_generics, where_clause) = self.generics.split_for_impl();

        let aliases = self.aliases.as_ref().map(|aliases| {
            let alias_components = aliases
                .iter()
                .map(|alias| {
                    let name = &*alias.name;

                    let variant = ComponentVariant::new(
                        self.data,
                        self.attributes,
                        ident,
                        self.generics,
                        Some(alias),
                    );
                    quote! { (#name, #variant.into()) }
                })
                .collect::<Array<TokenStream>>();

            quote! {
                fn aliases() -> Vec<(&'static str, utoipa::openapi::schema::Component)> {
                    #alias_components.to_vec()
                }
            }
        });

        let type_aliases = self.aliases.as_ref().map(|aliases| {
            aliases
                .iter()
                .map(|alias| {
                    let name = quote::format_ident!("{}", alias.name);
                    let ty = &alias.ty;
                    let (_, alias_type_generics, _) = &alias.generics.split_for_impl();
                    let vis = self.vis;

                    quote! {
                        #vis type #name = #ty #alias_type_generics;
                    }
                })
                .fold(quote! {}, |mut tokens, alias| {
                    tokens.extend(alias);

                    tokens
                })
        });

        tokens.extend(quote! {
            impl #impl_generics utoipa::Component for #ident #ty_generics #where_clause {
                fn component() -> utoipa::openapi::schema::Component {
                    #variant.into()
                }

                #aliases
            }

            #type_aliases
        })
    }
}

enum ComponentVariant<'a> {
    Named(NamedStructComponent<'a>),
    Unnamed(UnnamedStructComponent<'a>),
    Enum(EnumComponent<'a>),
}

impl<'a> ComponentVariant<'a> {
    pub fn new(
        data: &'a Data,
        attributes: &'a [Attribute],
        ident: &'a Ident,
        generics: &'a Generics,
        alias: Option<&'a AliasComponent>,
    ) -> ComponentVariant<'a> {
        match data {
            Data::Struct(content) => match &content.fields {
                Fields::Unnamed(fields) => {
                    let FieldsUnnamed { unnamed, .. } = fields;
                    Self::Unnamed(UnnamedStructComponent {
                        attributes,
                        fields: unnamed,
                    })
                }
                Fields::Named(fields) => {
                    let FieldsNamed { named, .. } = fields;
                    Self::Named(NamedStructComponent {
                        attributes,
                        fields: named,
                        generics: Some(generics),
                        alias,
                    })
                }
                Fields::Unit => abort!(
                    ident.span(),
                    "unexpected Field::Unit expected struct with Field::Named or Field::Unnamed"
                ),
            },
            Data::Enum(content) => Self::Enum(EnumComponent {
                attributes,
                variants: &content.variants,
            }),
            _ => abort!(
                ident.span(),
                "unexpected data type, expected syn::Data::Struct or syn::Data::Enum"
            ),
        }
    }
}

impl ToTokens for ComponentVariant<'_> {
    fn to_tokens(&self, tokens: &mut TokenStream) {
        match self {
            Self::Enum(component) => component.to_tokens(tokens),
            Self::Named(component) => component.to_tokens(tokens),
            Self::Unnamed(component) => component.to_tokens(tokens),
        }
    }
}

#[cfg_attr(feature = "debug", derive(Debug))]
struct NamedStructComponent<'a> {
    fields: &'a Punctuated<Field, Comma>,
    attributes: &'a [Attribute],
    generics: Option<&'a Generics>,
    alias: Option<&'a AliasComponent>,
}

impl ToTokens for NamedStructComponent<'_> {
    fn to_tokens(&self, tokens: &mut TokenStream) {
        let container_rules = serde::parse_container(self.attributes);

        tokens.extend(quote! { utoipa::openapi::ObjectBuilder::new() });

        self.fields
            .iter()
            .filter_map(|field| {
                let field_rule = serde::parse_value(&field.attrs);

                if is_not_skipped(&field_rule) {
                    Some((field, field_rule))
                } else {
                    None
                }
            })
            .for_each(|(field, mut field_rule)| {
                let field_name = &*field.ident.as_ref().unwrap().to_string();
                let name = &rename_field(&container_rules, &mut field_rule, field_name)
                    .unwrap_or_else(|| String::from(field_name));

                let component_part = &mut ComponentPart::from_type(&field.ty);

                if let Some((generic_types, alias)) = self.generics.zip(self.alias) {
                    generic_types
                        .type_params()
                        .enumerate()
                        .for_each(|(index, generic)| {
                            if let Some(generic_type) =
                                component_part.find_mut_by_ident(&generic.ident)
                            {
                                generic_type.update_ident(
                                    &alias.generics.type_params().nth(index).unwrap().ident,
                                );
                            };
                        })
                }

                let deprecated = super::get_deprecated(&field.attrs);
                let attrs = ComponentAttr::<NamedField>::from_attributes_validated(
                    &field.attrs,
                    component_part,
                );

                let type_override = attrs
                    .as_ref()
                    .and_then(|field| field.as_ref().value_type.as_ref())
                    .and_then(|value_type| value_type.get_ident())
                    .map(ComponentPart::from_ident);
                let xml_value = attrs
                    .as_ref()
                    .and_then(|named_field| named_field.as_ref().xml.as_ref());
                let comments = CommentAttributes::from_attributes(&field.attrs);

                let component = ComponentProperty::new(
                    component_part,
                    Some(&comments),
                    attrs.as_ref(),
                    deprecated.as_ref(),
                    xml_value,
                    type_override.as_ref(),
                );

                tokens.extend(quote! {
                    .property(#name, #component)
                });

                if !component.is_option() {
                    tokens.extend(quote! {
                        .required(#name)
                    })
                }
            });

        if let Some(deprecated) = super::get_deprecated(self.attributes) {
            tokens.extend(quote! { .deprecated(Some(#deprecated)) });
        }

        let attrs = ComponentAttr::<attr::Struct>::from_attributes_validated(self.attributes);
        if let Some(attrs) = attrs {
            tokens.extend(attrs.to_token_stream());
        }

        if let Some(comment) = CommentAttributes::from_attributes(self.attributes).first() {
            tokens.extend(quote! {
                .description(Some(#comment))
            })
        }
    }
}

#[cfg_attr(feature = "debug", derive(Debug))]
struct UnnamedStructComponent<'a> {
    fields: &'a Punctuated<Field, Comma>,
    attributes: &'a [Attribute],
}

impl ToTokens for UnnamedStructComponent<'_> {
    fn to_tokens(&self, tokens: &mut TokenStream) {
        let fields_len = self.fields.len();
        let first_field = self.fields.first().unwrap();
        let first_part = &ComponentPart::from_type(&first_field.ty);

        let mut is_object = matches!(first_part.value_type, ValueType::Object);

        let all_fields_are_same = fields_len == 1
            || self.fields.iter().skip(1).all(|field| {
                let component_part = &ComponentPart::from_type(&field.ty);

                first_part == component_part
            });

        let attrs =
            attr::parse_component_attr::<ComponentAttr<UnnamedFieldStruct>>(self.attributes);
        let deprecated = super::get_deprecated(self.attributes);
        if all_fields_are_same {
            let type_override = attrs
                .as_ref()
                .and_then(|unnamed_struct| unnamed_struct.as_ref().value_type.as_ref())
                .and_then(|value_type| value_type.get_ident())
                .map(ComponentPart::from_ident);

            if type_override.is_some() {
                is_object = type_override
                    .as_ref()
                    .map(|override_type| matches!(override_type.value_type, ValueType::Object))
                    .unwrap_or_default();
            }

            tokens.extend(
                ComponentProperty::new(
                    first_part,
                    None,
                    attrs.as_ref(),
                    deprecated.as_ref(),
                    None,
                    type_override.as_ref(),
                )
                .to_token_stream(),
            );
        } else {
            // Struct that has multiple unnamed fields is serialized to array by default with serde.
            // See: https://serde.rs/json.html
            // Typically OpenAPI does not support multi type arrays thus we simply consider the case
            // as generic object array
            tokens.extend(quote! {
                utoipa::openapi::ObjectBuilder::new()
            });

            if let Some(deprecated) = deprecated {
                tokens.extend(quote! { .deprecated(Some(#deprecated)) });
            }

            if let Some(attrs) = attrs {
                tokens.extend(attrs.to_token_stream())
            }
        };

        if let Some(comment) = CommentAttributes::from_attributes(self.attributes).first() {
            if !is_object {
                tokens.extend(quote! {
                    .description(Some(#comment))
                })
            }
        }

        if fields_len > 1 {
            tokens.extend(
                quote! { .to_array_builder().max_items(Some(#fields_len)).min_items(Some(#fields_len)) },
            )
        }
    }
}

#[cfg_attr(feature = "debug", derive(Debug))]
struct EnumComponent<'a> {
    variants: &'a Punctuated<Variant, Comma>,
    attributes: &'a [Attribute],
}

impl ToTokens for EnumComponent<'_> {
    fn to_tokens(&self, tokens: &mut TokenStream) {
        if self
            .variants
            .iter()
            .all(|variant| matches!(variant.fields, Fields::Unit))
        {
            tokens.extend(
                SimpleEnum {
                    attributes: self.attributes,
                    variants: self.variants,
                }
                .to_token_stream(),
            )
        } else {
            tokens.extend(
                ComplexEnum {
                    attributes: self.attributes,
                    variants: self.variants,
                }
                .to_token_stream(),
            )
        };
    }
}

#[cfg_attr(feature = "debug", derive(Debug))]
struct SimpleEnum<'a> {
    variants: &'a Punctuated<Variant, Comma>,
    attributes: &'a [Attribute],
}

impl SimpleEnum<'_> {
    /// Produce tokens that represent each variant for the situation where the serde enum tag =
    /// "<tag>" attribute applies.
    fn tagged_variants_tokens(tag: String, enum_values: Array<String>) -> TokenStream {
        let len = enum_values.len();
        let items: TokenStream = enum_values
            .iter()
            .map(|enum_value: &String| {
                quote! {
                    utoipa::openapi::schema::ObjectBuilder::new()
                        .property(
                            #tag,
                            utoipa::openapi::schema::PropertyBuilder::new()
                                .component_type(utoipa::openapi::ComponentType::String)
                                .enum_values::<[&str; 1], &str>(Some([#enum_value]))
                        )
                        .required(#tag)
                }
            })
            .map(|object: TokenStream| {
                quote! {
                    .item(#object)
                }
            })
            .collect();
        quote! {
            Into::<utoipa::openapi::schema::OneOfBuilder>::into(utoipa::openapi::OneOf::with_capacity(#len))
                #items
        }
    }

    /// Produce tokens that represent each variant.
    fn variants_tokens(enum_values: Array<String>) -> TokenStream {
        let len = enum_values.len();
        quote! {
            utoipa::openapi::PropertyBuilder::new()
            .component_type(utoipa::openapi::ComponentType::String)
            .enum_values::<[&str; #len], &str>(Some(#enum_values))
        }
    }
}

impl ToTokens for SimpleEnum<'_> {
    fn to_tokens(&self, tokens: &mut TokenStream) {
        let container_rules = serde::parse_container(self.attributes);

        let enum_values = self
            .variants
            .iter()
            .filter_map(|variant| {
                let mut variant_rules = serde::parse_value(&variant.attrs);

                if is_not_skipped(&variant_rules) {
                    let name = &*variant.ident.to_string();
                    let renamed = rename_variant(&container_rules, &mut variant_rules, name);

                    renamed.or_else(|| Some(String::from(name)))
                } else {
                    None
                }
            })
            .collect::<Array<String>>();

        tokens.extend(match container_rules {
            Some(serde_container) if serde_container.tag.is_some() => {
                let tag = serde_container.tag.expect("Expected tag to be present");
                Self::tagged_variants_tokens(tag, enum_values)
            }
            _ => Self::variants_tokens(enum_values),
        });

        let attrs = attr::parse_component_attr::<ComponentAttr<Enum>>(self.attributes);
        if let Some(attributes) = attrs {
            tokens.extend(attributes.to_token_stream());
        }

        if let Some(deprecated) = super::get_deprecated(self.attributes) {
            tokens.extend(quote! { .deprecated(Some(#deprecated)) });
        }

        if let Some(comment) = CommentAttributes::from_attributes(self.attributes).first() {
            tokens.extend(quote! {
                .description(Some(#comment))
            })
        }
    }
}

struct ComplexEnum<'a> {
    variants: &'a Punctuated<Variant, Comma>,
    attributes: &'a [Attribute],
}

impl ComplexEnum<'_> {
    fn unit_variant_tokens(variant_name: String) -> TokenStream {
        quote! {
            utoipa::openapi::PropertyBuilder::new()
                .component_type(utoipa::openapi::ComponentType::String)
                .enum_values::<[&str; 1], &str>(Some([#variant_name]))
        }
    }
    /// Produce tokens that represent a variant of a [`ComplexEnum`].
    fn variant_tokens(variant_name: String, variant: &Variant) -> TokenStream {
        match &variant.fields {
            Fields::Named(named_fields) => {
                let named_enum = NamedStructComponent {
                    attributes: &variant.attrs,
                    fields: &named_fields.named,
                    generics: None,
                    alias: None,
                };

                quote! {
                    utoipa::openapi::schema::ObjectBuilder::new()
                        .property(#variant_name, #named_enum)
                }
            }
            Fields::Unnamed(unnamed_fields) => {
                let unnamed_enum = UnnamedStructComponent {
                    attributes: &variant.attrs,
                    fields: &unnamed_fields.unnamed,
                };

                quote! {
                    utoipa::openapi::schema::ObjectBuilder::new()
                        .property(#variant_name, #unnamed_enum)
                }
            }
            Fields::Unit => Self::unit_variant_tokens(variant_name),
        }
    }

    /// Produce tokens that represent a variant of a [`ComplexEnum`] where serde enum attribute
    /// `tag = ` applies.
    fn tagged_variant_tokens(tag: &str, variant_name: String, variant: &Variant) -> TokenStream {
        match &variant.fields {
            Fields::Named(named_fields) => {
                let named_enum = NamedStructComponent {
                    attributes: &variant.attrs,
                    fields: &named_fields.named,
                    generics: None,
                    alias: None,
                };

                let variant_name_tokens = Self::unit_variant_tokens(variant_name);

                quote! {
                    #named_enum
                        .property(#tag, #variant_name_tokens)
                        .required(#tag)
                }
            }
            Fields::Unnamed(_) => {
                abort!(
                    variant,
                    "Unnamed (tuple) enum variants are unsupported for internally tagged enums using the `tag = ` serde attribute";

                    help = "Try using a different serde enum representation";
                );
            }
            Fields::Unit => {
                let variant_tokens = Self::unit_variant_tokens(variant_name);
                quote! {
                    utoipa::openapi::schema::ObjectBuilder::new()
                        .property(#tag, #variant_tokens)
                        .required(#tag)
                }
            }
        }
    }
}

impl ToTokens for ComplexEnum<'_> {
    fn to_tokens(&self, tokens: &mut TokenStream) {
        if self
            .attributes
            .iter()
            .any(|attribute| attribute.path.get_ident().unwrap() == "component")
        {
            abort!(
                self.attributes.first().unwrap(),
                "component macro attribute not expected on complex enum";

                help = "Try adding the #[component(...)] on variant of the enum";
            );
        }

        let capacity = self.variants.len();

        let mut container_rules = serde::parse_container(self.attributes);
        let tag: Option<String> = if let Some(serde_container) = &mut container_rules {
            serde_container.tag.take()
        } else {
            None
        };

        // serde, externally tagged format supported by now
        let items: TokenStream = self
            .variants
            .iter()
            .filter_map(|variant: &Variant| {
                let variant_serde_rules = serde::parse_value(&variant.attrs);
                if is_not_skipped(&variant_serde_rules) {
                    Some((variant, variant_serde_rules))
                } else {
                    None
                }
            })
            .map(|(variant, mut variant_serde_rules)| {
                let variant_name = &*variant.ident.to_string();
                let variant_name =
                    rename_variant(&container_rules, &mut variant_serde_rules, variant_name)
                        .unwrap_or_else(|| String::from(variant_name));

                if let Some(tag) = &tag {
                    Self::tagged_variant_tokens(tag, variant_name, variant)
                } else {
                    Self::variant_tokens(variant_name, variant)
                }
            })
            .map(|inline_variant| {
                quote! {
                    .item(#inline_variant)
                }
            })
            .collect();

        tokens.extend(
            quote! {
                Into::<utoipa::openapi::schema::OneOfBuilder>::into(utoipa::openapi::OneOf::with_capacity(#capacity))
                    #items
            }
        );

        if let Some(comment) = CommentAttributes::from_attributes(self.attributes).first() {
            tokens.extend(quote! {
                .description(Some(#comment))
            })
        }
    }
}

#[cfg_attr(feature = "debug", derive(Debug))]
#[derive(PartialEq)]
struct TypeTuple<'a, T>(T, &'a Ident);

#[cfg_attr(feature = "debug", derive(Debug))]
struct ComponentProperty<'a, T> {
    component_part: &'a ComponentPart<'a>,
    comments: Option<&'a CommentAttributes>,
    attrs: Option<&'a ComponentAttr<T>>,
    deprecated: Option<&'a Deprecated>,
    xml: Option<&'a Xml>,
    type_override: Option<&'a ComponentPart<'a>>,
}

impl<'a, T: Sized + ToTokens> ComponentProperty<'a, T> {
    fn new(
        component_part: &'a ComponentPart<'a>,
        comments: Option<&'a CommentAttributes>,
        attrs: Option<&'a ComponentAttr<T>>,
        deprecated: Option<&'a Deprecated>,
        xml: Option<&'a Xml>,
        type_override: Option<&'a ComponentPart<'a>>,
    ) -> Self {
        Self {
            component_part,
            comments,
            attrs,
            deprecated,
            xml,
            type_override,
        }
    }

    /// Check wheter property is required or not
    fn is_option(&self) -> bool {
        matches!(self.component_part.generic_type, Some(GenericType::Option))
    }
}

impl<T> ToTokens for ComponentProperty<'_, T>
where
    T: Sized + quote::ToTokens + IsInline,
{
    fn to_tokens(&self, tokens: &mut TokenStream) {
        match self.component_part.generic_type {
            Some(GenericType::Map) => {
                // Maps are treated just as generic objects without types. There is no Map type in OpenAPI spec.
                tokens.extend(quote! {
                    utoipa::openapi::ObjectBuilder::new()
                });

                if let Some(description) = self.comments.and_then(|attributes| attributes.0.first())
                {
                    tokens.extend(quote! {
                        .description(Some(#description))
                    })
                }
            }
            Some(GenericType::Vec) => {
                let component_property = ComponentProperty::new(
                    self.component_part.child.as_ref().unwrap().as_ref(),
                    self.comments,
                    self.attrs,
                    self.deprecated,
                    self.xml,
                    self.type_override,
                );

                if self.type_override.is_none() {
                    tokens.extend(quote! {
                        #component_property.to_array_builder()
                    });

                    if let Some(xml_value) = self.xml {
                        match xml_value {
                            Xml::Slice { vec, value: _ } => tokens.extend(quote! {
                                .xml(Some(#vec))
                            }),
                            Xml::NonSlice(_) => (),
                        }
                    }
                } else {
                    tokens.extend(quote! { #component_property })
                }
            }
            Some(GenericType::Option)
            | Some(GenericType::Cow)
            | Some(GenericType::Box)
            | Some(GenericType::RefCell) => {
                let component_property = ComponentProperty::new(
                    self.component_part.child.as_ref().unwrap().as_ref(),
                    self.comments,
                    self.attrs,
                    self.deprecated,
                    self.xml,
                    self.type_override,
                );

                tokens.extend(component_property.into_token_stream())
            }
            None => {
                let component_part = self.type_override.unwrap_or(self.component_part);

                match component_part.value_type {
                    ValueType::Primitive => {
                        let component_type = ComponentType(component_part.ident);

                        tokens.extend(quote! {
                            utoipa::openapi::PropertyBuilder::new().component_type(#component_type)
                        });

                        let format = ComponentFormat(component_part.ident);
                        if format.is_known_format() {
                            tokens.extend(quote! {
                                .format(Some(#format))
                            })
                        }

                        if let Some(description) =
                            self.comments.and_then(|attributes| attributes.0.first())
                        {
                            tokens.extend(quote! {
                                .description(Some(#description))
                            })
                        }

                        if let Some(deprecated) = self.deprecated {
                            tokens.extend(quote! { .deprecated(Some(#deprecated)) });
                        }

                        if let Some(attributes) = self.attrs {
                            tokens.extend(attributes.to_token_stream())
                        }

                        if let Some(xml_value) = self.xml {
                            match xml_value {
                                Xml::Slice { vec: _, value } => tokens.extend(quote! {
                                    .xml(Some(#value))
                                }),
                                Xml::NonSlice(xml) => tokens.extend(quote! {
                                    .xml(Some(#xml))
                                }),
                            }
                        }
                    }
                    ValueType::Object => {
<<<<<<< HEAD
                        let is_inline: bool = self
                            .attrs
                            .map(|attributes| attributes.is_inline())
                            .unwrap_or(false);

                        if is_inline {
                            let component_name_ident = &self.component_part.ident;
                            tokens.extend(quote! {
                                <#component_name_ident as utoipa::Component>::component()
                            });
                        } else {
                            let name = &*self.component_part.ident.to_string();
=======
                        let name = &component_part.ident.to_string();

                        // When users wishes to hinder the actual type with Any type render a generic `object`
                        if component_part.is_any() {
                            tokens.extend(quote! { utoipa::openapi::ObjectBuilder::new() })
                        } else {
>>>>>>> 850e72af
                            tokens.extend(quote! {
                                utoipa::openapi::Ref::from_component_name(#name)
                            })
                        }
                    }
                }
            }
        }
    }
}

#[inline]
fn is_not_skipped(rule: &Option<SerdeValue>) -> bool {
    rule.as_ref()
        .map(|value| value.skip.is_none())
        .unwrap_or(true)
}

/// Resolves the appropriate [`RenameRule`] to apply to the specified `struct` `field` name given a
/// `container_rule` (`struct` or `enum` level) and `field_rule` (`struct` field or `enum` variant
/// level). Returns `Some` of the result of the `rename_op` if a rename is required by the supplied
/// rules.
#[inline]
fn rename_field<'a>(
    container_rule: &'a Option<SerdeContainer>,
    field_rule: &'a mut Option<SerdeValue>,
    field: &str,
) -> Option<String> {
    rename(container_rule, field_rule, &|rule| rule.rename(field))
}

/// Resolves the appropriate [`RenameRule`] to apply to the specified `enum` `variant` name given a
/// `container_rule` (`struct` or `enum` level) and `field_rule` (`struct` field or `enum` variant
/// level). Returns `Some` of the result of the `rename_op` if a rename is required by the supplied
/// rules.
#[inline]
fn rename_variant<'a>(
    container_rule: &'a Option<SerdeContainer>,
    field_rule: &'a mut Option<SerdeValue>,
    variant: &str,
) -> Option<String> {
    rename(container_rule, field_rule, &|rule| {
        rule.rename_variant(variant)
    })
}

/// Resolves the appropriate [`RenameRule`] to apply during a `rename_op` given a `container_rule`
/// (`struct` or `enum` level) and `field_rule` (`struct` field or `enum` variant level). Returns
/// `Some` of the result of the `rename_op` if a rename is required by the supplied rules.
#[inline]
fn rename<'a>(
    container_rule: &'a Option<SerdeContainer>,
    field_rule: &'a mut Option<SerdeValue>,
    rename_op: &impl Fn(&RenameRule) -> String,
) -> Option<String> {
    field_rule
        .as_mut()
        .and_then(|value| value.rename.take())
        .or_else(|| {
            container_rule
                .as_ref()
                .and_then(|container| container.rename_all.as_ref().map(rename_op))
        })
}

#[cfg_attr(feature = "debug", derive(Debug))]
pub struct AliasComponent {
    pub name: String,
    pub ty: Ident,
    pub generics: Generics,
}

impl Parse for AliasComponent {
    fn parse(input: syn::parse::ParseStream) -> syn::Result<Self> {
        let name = input.parse::<Ident>()?;
        input.parse::<Token![=]>()?;

        Ok(Self {
            name: name.to_string(),
            ty: input.parse::<Ident>()?,
            generics: input.parse()?,
        })
    }
}

fn parse_aliases(attributes: &[Attribute]) -> Option<Punctuated<AliasComponent, Comma>> {
    attributes
        .iter()
        .find(|attribute| attribute.path.is_ident("aliases"))
        .map(|aliases| {
            aliases
                .parse_args_with(Punctuated::<AliasComponent, Comma>::parse_terminated)
                .unwrap_or_abort()
        })
}<|MERGE_RESOLUTION|>--- conflicted
+++ resolved
@@ -791,30 +791,26 @@
                         }
                     }
                     ValueType::Object => {
-<<<<<<< HEAD
                         let is_inline: bool = self
                             .attrs
                             .map(|attributes| attributes.is_inline())
                             .unwrap_or(false);
 
-                        if is_inline {
-                            let component_name_ident = &self.component_part.ident;
-                            tokens.extend(quote! {
-                                <#component_name_ident as utoipa::Component>::component()
-                            });
-                        } else {
-                            let name = &*self.component_part.ident.to_string();
-=======
-                        let name = &component_part.ident.to_string();
-
                         // When users wishes to hinder the actual type with Any type render a generic `object`
                         if component_part.is_any() {
                             tokens.extend(quote! { utoipa::openapi::ObjectBuilder::new() })
                         } else {
->>>>>>> 850e72af
-                            tokens.extend(quote! {
-                                utoipa::openapi::Ref::from_component_name(#name)
-                            })
+                            if is_inline {
+                                let component_name_ident = &self.component_part.ident;
+                                tokens.extend(quote! {
+                                    <#component_name_ident as utoipa::Component>::component()
+                                });
+                            } else {
+                                let name = &*self.component_part.ident.to_string();
+                                tokens.extend(quote! {
+                                    utoipa::openapi::Ref::from_component_name(#name)
+                                })
+                            }
                         }
                     }
                 }
