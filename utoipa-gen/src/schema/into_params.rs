--- conflicted
+++ resolved
@@ -471,24 +471,10 @@
                         }
                     }
                     ValueType::Object => {
-<<<<<<< HEAD
-                        let component_path: &syn::TypePath = &*component.path;
+                        let component_path: &syn::TypePath = &*component.path.as_ref().expect("component should have a path");
                         if inline {
                             tokens.extend(quote_spanned! {component_path.span()=>
-                                    <#component_path as utoipa::Component>::component()
-=======
-                        let type_path = &**component.path.as_ref().unwrap();
-                        let name: String = type_path
-                            .path
-                            .segments
-                            .last()
-                            .expect("Expected there to be at least one element in the path")
-                            .ident
-                            .to_string();
-                        if inline {
-                            tokens.extend(quote_spanned! {type_path.span()=>
-                                <#type_path as utoipa::Component>::component()
->>>>>>> a94836e0
+                                <#component_path as utoipa::Component>::component()
                             })
                         } else if component.is_any() {
                             tokens.extend(quote! {
