use proc_macro2::TokenStream;
use proc_macro_error::{abort, ResultExt};
use quote::{format_ident, quote, quote_spanned, ToTokens};
use syn::{
    parse::Parse, punctuated::Punctuated, token::Comma, Attribute, Data, Error, Field, Generics,
    Ident, LitStr, Token,
};

use crate::{
    component_type::{ComponentFormat, ComponentType},
    doc_comment::CommentAttributes,
    parse_utils,
    path::parameter::{ParameterExt, ParameterIn, ParameterStyle},
    schema::TypeToken,
    Array, Required,
};

use super::{component::format_path_ref, ComponentPart, GenericType, ValueType};

/// Container attribute `#[into_params(...)]`.
#[derive(Default)]
#[cfg_attr(feature = "debug", derive(Debug))]
pub struct IntoParamsAttr {
    /// See [`ParameterStyle`].
    style: Option<ParameterStyle>,
    /// Specify names of unnamed fields with `names(...) attribute.`
    names: Option<Vec<String>>,
    /// See [`ParameterIn`].
    parameter_in: Option<ParameterIn>,
}

impl IntoParamsAttr {
    fn merge(mut self, other: Self) -> Self {
        if other.style.is_some() {
            self.style = other.style;
        }

        if other.names.is_some() {
            self.names = other.names;
        }

        if other.parameter_in.is_some() {
            self.parameter_in = other.parameter_in;
        }

        self
    }
}

impl Parse for IntoParamsAttr {
    fn parse(input: syn::parse::ParseStream) -> syn::Result<Self> {
        const EXPECTED_ATTRIBUTE: &str =
            "unexpected token, expected any of: names, style, parameter_in";

        let punctuated =
            Punctuated::<IntoParamsAttr, Token![,]>::parse_terminated_with(input, |input| {
                let ident: Ident = input.parse::<Ident>().map_err(|error| {
                    Error::new(error.span(), format!("{EXPECTED_ATTRIBUTE}, {error}"))
                })?;

                Ok(match ident.to_string().as_str() {
                    "names" => IntoParamsAttr {
                        names: Some(
                            parse_utils::parse_punctuated_within_parenthesis::<LitStr>(input)?
                                .into_iter()
                                .map(|name| name.value())
                                .collect(),
                        ),
                        ..IntoParamsAttr::default()
                    },
                    "style" => {
                        let style: ParameterStyle =
                            parse_utils::parse_next(input, || input.parse::<ParameterStyle>())?;
                        IntoParamsAttr {
                            style: Some(style),
                            ..IntoParamsAttr::default()
                        }
                    }
                    "parameter_in" => {
                        let parameter_in: ParameterIn =
                            parse_utils::parse_next(input, || input.parse::<ParameterIn>())?;

                        IntoParamsAttr {
                            parameter_in: Some(parameter_in),
                            ..IntoParamsAttr::default()
                        }
                    }
                    _ => return Err(Error::new(ident.span(), EXPECTED_ATTRIBUTE)),
                })
            })?;

        let attributes: IntoParamsAttr = punctuated
            .into_iter()
            .fold(IntoParamsAttr::default(), |acc, next| acc.merge(next));

        Ok(attributes)
    }
}

#[cfg_attr(feature = "debug", derive(Debug))]
pub struct IntoParams {
    /// Attributes tagged on the whole struct or enum.
    pub attrs: Vec<Attribute>,
    /// Generics required to complete the definition.
    pub generics: Generics,
    /// Data within the struct or enum.
    pub data: Data,
    /// Name of the struct or enum.
    pub ident: Ident,
}

impl ToTokens for IntoParams {
    fn to_tokens(&self, tokens: &mut proc_macro2::TokenStream) {
        let ident = &self.ident;
        let (impl_generics, ty_generics, where_clause) = self.generics.split_for_impl();

        let into_params_attrs: Option<IntoParamsAttr> = self
            .attrs
            .iter()
            .find(|attr| attr.path.is_ident("into_params"))
            .map(|attribute| attribute.parse_args::<IntoParamsAttr>().unwrap_or_abort());

        // #[params] is only supported over fields
        if self.attrs.iter().any(|attr| attr.path.is_ident("param")) {
            abort! {
                ident,
                "found `param` attribute in unsupported context";
                help = "Did you mean `into_params`?",
            }
        }

        let params = self
            .get_struct_fields(
                &into_params_attrs
                    .as_ref()
                    .and_then(|params| params.names.as_ref()),
            )
            .enumerate()
            .map(|(index, field)| {
                Param {
                    field,
                    container_attributes: FieldParamContainerAttributes {
                        style: into_params_attrs.as_ref().and_then(|attrs| attrs.style),
                        name: into_params_attrs
                            .as_ref()
                            .and_then(|attrs| attrs.names.as_ref())
                            .map(|names| names.get(index).unwrap_or_else(|| abort!(
                                ident,
                                "There is no name specified in the names(...) container attribute for tuple struct field {}",
                                index
                            ))),
                        parameter_in: into_params_attrs.as_ref().and_then(|attrs| attrs.parameter_in),
                    },
                }
            })
            .collect::<Array<Param>>();

        tokens.extend(quote! {
            impl #impl_generics utoipa::IntoParams for #ident #ty_generics #where_clause {
                fn into_params(parameter_in_provider: impl Fn() -> Option<utoipa::openapi::path::ParameterIn>) -> Vec<utoipa::openapi::path::Parameter> {
                    #params.to_vec()
                }
            }
        });
    }
}

impl IntoParams {
    fn get_struct_fields(
        &self,
        field_names: &Option<&Vec<String>>,
    ) -> impl Iterator<Item = &Field> {
        let ident = &self.ident;
        let abort = |note: &str| {
            abort! {
                ident,
                "unsupported data type, expected struct with named fields `struct {} {{...}}` or unnamed fields `struct {}(...)`",
                ident.to_string(),
                ident.to_string();
                note = note
            }
        };

        match &self.data {
            Data::Struct(data_struct) => match &data_struct.fields {
                syn::Fields::Named(named_fields) => {
                    if field_names.is_some() {
                        abort! {ident, "`#[into_params(names(...))]` is not supported attribute on a struct with named fields"}
                    }
                    named_fields.named.iter()
                }
                syn::Fields::Unnamed(unnamed_fields) => {
                    self.validate_unnamed_field_names(&unnamed_fields.unnamed, field_names);
                    unnamed_fields.unnamed.iter()
                }
                _ => abort("Unit type struct is not supported"),
            },
            _ => abort("Only struct type is supported"),
        }
    }

    fn validate_unnamed_field_names(
        &self,
        unnamed_fields: &Punctuated<Field, Comma>,
        field_names: &Option<&Vec<String>>,
    ) {
        let ident = &self.ident;
        match field_names {
            Some(names) => {
                if names.len() != unnamed_fields.len() {
                    abort! {
                        ident,
                        "declared names amount '{}' does not match to the unnamed fields amount '{}' in type: {}",
                            names.len(), unnamed_fields.len(), ident;
                        help = r#"Did you forget to add a field name to `#[into_params(names(... , "field_name"))]`"#;
                        help = "Or have you added extra name but haven't defined a type?"
                    }
                }
            }
            None => {
                abort! {
                    ident,
                    "struct with unnamed fields must have explicit name declarations.";
                    help = "Try defining `#[into_params(names(...))]` over your type: {}", ident,
                }
            }
        }
    }
}

#[cfg_attr(feature = "debug", derive(Debug))]
pub struct FieldParamContainerAttributes<'a> {
    /// See [`IntoParamsAttr::style`].
    pub style: Option<ParameterStyle>,
    /// See [`IntoParamsAttr::names`]. The name that applies to this field.
    pub name: Option<&'a String>,
    /// See [`IntoParamsAttr::parameter_in`].
    pub parameter_in: Option<ParameterIn>,
}

#[cfg_attr(feature = "debug", derive(Debug))]
struct Param<'a> {
    /// Field in the container used to create a single parameter.
    field: &'a Field,
    /// Attributes on the container which are relevant for this macro.
    container_attributes: FieldParamContainerAttributes<'a>,
}

impl ToTokens for Param<'_> {
    fn to_tokens(&self, tokens: &mut TokenStream) {
        let field = self.field;
        let ident = &field.ident;
        let mut name = &*ident
            .as_ref()
            .map(|ident| ident.to_string())
            .or_else(|| self.container_attributes.name.cloned())
            .unwrap_or_else(|| abort!(
                field, "No name specified for unnamed field.";
                help = "Try adding #[into_params(names(...))] container attribute to specify the name for this field"
            ));

        if name.starts_with("r#") {
            name = &name[2..];
        }

        let component_part = ComponentPart::from_type(&field.ty);
        let field_param_attrs = field
            .attrs
            .iter()
            .find(|attribute| attribute.path.is_ident("param"))
            .map(|attribute| {
                attribute
                    .parse_args::<IntoParamsFieldParamsAttr>()
                    .unwrap_or_abort()
            });

        tokens.extend(quote! { utoipa::openapi::path::ParameterBuilder::new()
            .name(#name)
        });

        tokens.extend(
            if let Some(parameter_in) = self.container_attributes.parameter_in {
                quote! {
                    .parameter_in(#parameter_in)
                }
            } else {
                quote! {
                    .parameter_in(parameter_in_provider().unwrap_or_default())
                }
            },
        );

        if let Some(deprecated) = super::get_deprecated(&field.attrs) {
            tokens.extend(quote! { .deprecated(Some(#deprecated)) });
        }

        if let Some(comment) = CommentAttributes::from_attributes(&field.attrs).first() {
            tokens.extend(quote! {
                .description(Some(#comment))
            })
        }

        let mut parameter_ext = ParameterExt::from(&self.container_attributes);

        // Apply the field attributes if they exist.
        if let Some(field_params_attrs) = field
            .attrs
            .iter()
            .find(|attribute| attribute.path.is_ident("param"))
            .map(|attribute| {
                attribute
                    .parse_args::<IntoParamsFieldParamsAttr>()
                    .unwrap_or_abort()
            })
        {
            parameter_ext.merge(field_params_attrs.parameter_ext.unwrap_or_default())
        }

        if let Some(ref style) = parameter_ext.style {
            tokens.extend(quote! { .style(Some(#style)) });
        }
        if let Some(ref explode) = parameter_ext.explode {
            tokens.extend(quote! { .explode(Some(#explode)) });
        }
        if let Some(ref allow_reserved) = parameter_ext.allow_reserved {
            tokens.extend(quote! { .allow_reserved(Some(#allow_reserved)) });
        }
        if let Some(ref example) = parameter_ext.example {
            tokens.extend(quote! { .example(Some(#example)) });
        }
        let component = &field_param_attrs
            .as_ref()
            .and_then(|field_params| {
                field_params
                    .value_type
                    .as_ref()
                    .map(|value_type| value_type.get_component_part())
            })
            .unwrap_or(component_part);
        let required: Required =
            (!matches!(&component.generic_type, Some(GenericType::Option))).into();

        tokens.extend(quote! {
            .required(#required)
        });

        let schema = ParamType {
            component,
            field_param_attrs: &field_param_attrs,
        };
        tokens.extend(quote! { .schema(Some(#schema)).build() });
    }
}

#[derive(Default)]
#[cfg_attr(feature = "debug", derive(Debug))]
struct IntoParamsFieldParamsAttr {
    inline: bool,
    value_type: Option<TypeToken>,
    parameter_ext: Option<ParameterExt>,
}

impl Parse for IntoParamsFieldParamsAttr {
    fn parse(input: syn::parse::ParseStream) -> syn::Result<Self> {
        const EXPECTED_ATTRIBUTE_MESSAGE: &str = "unexpected attribute, expected any of: style, explode, allow_reserved, example, inline, value_type";
        let mut param = IntoParamsFieldParamsAttr::default();

        while !input.is_empty() {
            if ParameterExt::is_parameter_ext(input) {
                let param_ext = param.parameter_ext.get_or_insert(ParameterExt::default());
                param_ext.merge(input.call(ParameterExt::parse_once)?);
            } else {
                let ident = input.parse::<Ident>()?;
                let name = &*ident.to_string();

                match name {
                    "inline" => param.inline = parse_utils::parse_bool_or_true(input)?,
                    "value_type" => {
                        param.value_type = Some(parse_utils::parse_next(input, || {
                            input.parse::<TypeToken>()
                        })?)
                    }
                    _ => return Err(Error::new(ident.span(), EXPECTED_ATTRIBUTE_MESSAGE)),
                }

                if !input.is_empty() {
                    input.parse::<Comma>()?;
                }
            }
        }

        Ok(param)
    }
}

struct ParamType<'a> {
    component: &'a ComponentPart<'a>,
    field_param_attrs: &'a Option<IntoParamsFieldParamsAttr>,
}

impl ToTokens for ParamType<'_> {
<<<<<<< HEAD
    fn to_tokens(&self, tokens: &mut proc_macro2::TokenStream) {
        let part: &ComponentPart = self.0;
        match &part.generic_type {
            Some(GenericType::Vec) => {
                let param_type = ParamType(part.child.as_ref().unwrap().as_ref());
=======
    fn to_tokens(&self, tokens: &mut TokenStream) {
        let component = self.component;

        match &component.generic_type {
            Some(GenericType::Vec) => {
                let param_type = ParamType {
                    component: component.child.as_ref().unwrap().as_ref(),
                    field_param_attrs: self.field_param_attrs,
                };
>>>>>>> 031073fb

                tokens.extend(quote! {
                    utoipa::openapi::Component::Array(
                        utoipa::openapi::ArrayBuilder::new().items(#param_type).build()
                    )
                });
            }
<<<<<<< HEAD
            None => match part.value_type {
                ValueType::Primitive => {
                    let component_type = ComponentType(&*part.path);
=======
            None => {
                let inline = matches!(self.field_param_attrs, Some(params) if params.inline);
                let type_ident = component.ident;
>>>>>>> 031073fb

                match component.value_type {
                    ValueType::Primitive => {
                        let component_type = ComponentType(type_ident);

<<<<<<< HEAD
                    let format = ComponentFormat(&*part.path);
                    if format.is_known_format() {
=======
>>>>>>> 031073fb
                        tokens.extend(quote! {
                            utoipa::openapi::PropertyBuilder::new().component_type(#component_type)
                        });

                        let format = ComponentFormat(type_ident);
                        if format.is_known_format() {
                            tokens.extend(quote! {
                                .format(Some(#format))
                            })
                        }
                    }
                    ValueType::Object => {
                        let name = &*type_ident.to_string();
                        if inline {
                            let assert_component = format_ident!("_Assert{}", name);
                            tokens.extend(quote_spanned! {type_ident.span()=>
                                {
                                    struct #assert_component where #type_ident : utoipa::Component;

                                    <#type_ident as utoipa::Component>::component()
                                }
                            })
                        } else if component.is_any() {
                            tokens.extend(quote! {
                                utoipa::openapi::ObjectBuilder::new()
                            });
                        } else {
                            tokens.extend(quote! {
                                utoipa::openapi::Ref::from_component_name(#name)
                            });
                        }
                    }
                }
<<<<<<< HEAD
                ValueType::Object => {
                    let name = format_path_ref(&part.path.to_token_stream().to_string());
                    tokens.extend(quote! {
                        utoipa::openapi::Ref::from_component_name(#name)
                    });
                }
            },
=======
            }
>>>>>>> 031073fb
            Some(GenericType::Option)
            | Some(GenericType::Cow)
            | Some(GenericType::Box)
            | Some(GenericType::RefCell) => {
<<<<<<< HEAD
                let param_type = ParamType(part.child.as_ref().unwrap().as_ref());
=======
                let param_type = ParamType {
                    component: component.child.as_ref().unwrap().as_ref(),
                    field_param_attrs: self.field_param_attrs,
                };
>>>>>>> 031073fb

                tokens.extend(param_type.into_token_stream())
            }
            Some(GenericType::Map) => {
                // Maps are treated just as generic objects without types. There is no Map type in OpenAPI spec.
                tokens.extend(quote! {
                    utoipa::openapi::ObjectBuilder::new()
                });
            }
        };
    }
}<|MERGE_RESOLUTION|>--- conflicted
+++ resolved
@@ -2,8 +2,8 @@
 use proc_macro_error::{abort, ResultExt};
 use quote::{format_ident, quote, quote_spanned, ToTokens};
 use syn::{
-    parse::Parse, punctuated::Punctuated, token::Comma, Attribute, Data, Error, Field, Generics,
-    Ident, LitStr, Token,
+    parse::Parse, punctuated::Punctuated, spanned::Spanned, token::Comma, Attribute, Data, Error,
+    Field, Generics, Ident, LitStr, Token,
 };
 
 use crate::{
@@ -15,7 +15,7 @@
     Array, Required,
 };
 
-use super::{component::format_path_ref, ComponentPart, GenericType, ValueType};
+use super::{ComponentPart, GenericType, ValueType};
 
 /// Container attribute `#[into_params(...)]`.
 #[derive(Default)]
@@ -399,13 +399,6 @@
 }
 
 impl ToTokens for ParamType<'_> {
-<<<<<<< HEAD
-    fn to_tokens(&self, tokens: &mut proc_macro2::TokenStream) {
-        let part: &ComponentPart = self.0;
-        match &part.generic_type {
-            Some(GenericType::Vec) => {
-                let param_type = ParamType(part.child.as_ref().unwrap().as_ref());
-=======
     fn to_tokens(&self, tokens: &mut TokenStream) {
         let component = self.component;
 
@@ -415,7 +408,6 @@
                     component: component.child.as_ref().unwrap().as_ref(),
                     field_param_attrs: self.field_param_attrs,
                 };
->>>>>>> 031073fb
 
                 tokens.extend(quote! {
                     utoipa::openapi::Component::Array(
@@ -423,30 +415,35 @@
                     )
                 });
             }
-<<<<<<< HEAD
-            None => match part.value_type {
-                ValueType::Primitive => {
-                    let component_type = ComponentType(&*part.path);
-=======
+            Some(GenericType::Option)
+            | Some(GenericType::Cow)
+            | Some(GenericType::Box)
+            | Some(GenericType::RefCell) => {
+                let param_type = ParamType {
+                    component: component.child.as_ref().unwrap().as_ref(),
+                    field_param_attrs: self.field_param_attrs,
+                };
+
+                tokens.extend(param_type.into_token_stream())
+            }
+            Some(GenericType::Map) => {
+                // Maps are treated just as generic objects without types. There is no Map type in OpenAPI spec.
+                tokens.extend(quote! {
+                    utoipa::openapi::ObjectBuilder::new()
+                });
+            }
             None => {
                 let inline = matches!(self.field_param_attrs, Some(params) if params.inline);
-                let type_ident = component.ident;
->>>>>>> 031073fb
 
                 match component.value_type {
                     ValueType::Primitive => {
-                        let component_type = ComponentType(type_ident);
-
-<<<<<<< HEAD
-                    let format = ComponentFormat(&*part.path);
-                    if format.is_known_format() {
-=======
->>>>>>> 031073fb
+                        let component_type = ComponentType(&*component.path);
+
                         tokens.extend(quote! {
                             utoipa::openapi::PropertyBuilder::new().component_type(#component_type)
                         });
 
-                        let format = ComponentFormat(type_ident);
+                        let format = ComponentFormat(&*component.path);
                         if format.is_known_format() {
                             tokens.extend(quote! {
                                 .format(Some(#format))
@@ -454,14 +451,21 @@
                         }
                     }
                     ValueType::Object => {
-                        let name = &*type_ident.to_string();
+                        let component_path: &syn::TypePath = &*component.path;
+                        let name: String = component_path
+                            .path
+                            .segments
+                            .last()
+                            .expect("Expected there to be at least one element in the path")
+                            .ident
+                            .to_string();
                         if inline {
                             let assert_component = format_ident!("_Assert{}", name);
-                            tokens.extend(quote_spanned! {type_ident.span()=>
+                            tokens.extend(quote_spanned! {component_path.span()=>
                                 {
-                                    struct #assert_component where #type_ident : utoipa::Component;
-
-                                    <#type_ident as utoipa::Component>::component()
+                                    struct #assert_component where #component_path : utoipa::Component;
+
+                                    <#component_path as utoipa::Component>::component()
                                 }
                             })
                         } else if component.is_any() {
@@ -475,37 +479,6 @@
                         }
                     }
                 }
-<<<<<<< HEAD
-                ValueType::Object => {
-                    let name = format_path_ref(&part.path.to_token_stream().to_string());
-                    tokens.extend(quote! {
-                        utoipa::openapi::Ref::from_component_name(#name)
-                    });
-                }
-            },
-=======
-            }
->>>>>>> 031073fb
-            Some(GenericType::Option)
-            | Some(GenericType::Cow)
-            | Some(GenericType::Box)
-            | Some(GenericType::RefCell) => {
-<<<<<<< HEAD
-                let param_type = ParamType(part.child.as_ref().unwrap().as_ref());
-=======
-                let param_type = ParamType {
-                    component: component.child.as_ref().unwrap().as_ref(),
-                    field_param_attrs: self.field_param_attrs,
-                };
->>>>>>> 031073fb
-
-                tokens.extend(param_type.into_token_stream())
-            }
-            Some(GenericType::Map) => {
-                // Maps are treated just as generic objects without types. There is no Map type in OpenAPI spec.
-                tokens.extend(quote! {
-                    utoipa::openapi::ObjectBuilder::new()
-                });
             }
         };
     }
