--- conflicted
+++ resolved
@@ -49,14 +49,8 @@
             let component_name_path = component_type.0;
 
             let component = if self.0.is_inline {
-<<<<<<< HEAD
-                quote_spanned! { component_name_path.span() => {
-                        <#component_name_path as utoipa::Component>::component()
-                    }
-=======
                 quote_spanned! { component_name_path.span()=>
                     <#component_name_path as utoipa::Component>::component()
->>>>>>> a7907eea
                 }
             } else {
                 let name = component::format_path_ref(component_name_path);
