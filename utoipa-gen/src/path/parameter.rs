use std::{borrow::Cow, fmt::Display};

use proc_macro2::{Ident, TokenStream};
use quote::{format_ident, quote, quote_spanned, ToTokens};
use syn::{
    parenthesized,
    parse::{Parse, ParseBuffer, ParseStream},
    Error, ExprPath, LitStr, Token,
};

#[cfg(any(
    feature = "actix_extras",
    feature = "rocket_extras",
    feature = "axum_extras"
))]
use crate::ext::{ArgumentIn, ValueArgument};
use crate::{
    parse_utils, schema::into_params::FieldParamContainerAttributes, AnyValue, Deprecated,
    Required, Type,
};

use super::property::Property;

/// Parameter of request suchs as in path, header, query or cookie
///
/// For example path `/users/{id}` the path parameter is used to define
/// type, format and other details of the `{id}` parameter within the path
///
/// Parse is executed for following formats:
///
/// * ("id" = String, path, deprecated, description = "Users database id"),
/// * ("id", path, deprecated, description = "Users database id"),
///
/// The `= String` type statement is optional if automatic resolvation is supported.
#[cfg_attr(feature = "debug", derive(Debug))]
pub enum Parameter<'a> {
<<<<<<< HEAD
    Value(ParameterValue<'a>),
    /// Identifier for a type that implements `IntoParams` trait.
    IntoParams(ExprPath),
    #[cfg(any(feature = "actix_extras", feature = "rocket_extras"))]
    TokenStream(TokenStream),
=======
    Value(ValueParameter<'a>),
    /// Identifier for a struct that implements `IntoParams` trait.
    Struct(StructParameter),
>>>>>>> a42843e7
}

impl Parse for Parameter<'_> {
    fn parse(input: ParseStream) -> syn::Result<Self> {
<<<<<<< HEAD
        if input.fork().parse::<ExprPath>().is_ok() {
            Ok(Self::IntoParams(input.parse()?))
=======
        if input.peek(syn::Ident) {
            Ok(Self::Struct(StructParameter {
                path: input.parse()?,
                parameter_in_fn: None,
            }))
>>>>>>> a42843e7
        } else {
            Ok(Self::Value(input.parse()?))
        }
    }
}

impl ToTokens for Parameter<'_> {
    fn to_tokens(&self, tokens: &mut TokenStream) {
        match self {
            Parameter::Value(parameter) => tokens.extend(quote! { .parameter(#parameter) }),
<<<<<<< HEAD
            Parameter::IntoParams(struct_ident) => tokens.extend(quote! {
                .parameters(Some(<#struct_ident as utoipa::IntoParams>::into_params(|| None)))
            }),
            #[cfg(any(feature = "actix_extras", feature = "rocket_extras"))]
            Parameter::TokenStream(stream) => tokens.extend(quote! { .parameters(Some(#stream))}),
=======
            Parameter::Struct(StructParameter {
                path,
                parameter_in_fn,
            }) => {
                let last_ident = &path.path.segments.last().unwrap().ident;
                let assert_into_params_ty = format_ident!("_Assert{}", last_ident);

                let default_parameter_in_provider = &quote! { || None };
                let parameter_in_provider = parameter_in_fn
                    .as_ref()
                    .unwrap_or(default_parameter_in_provider);
                tokens.extend(quote_spanned! {last_ident.span()=>
                    .parameters(
                        {
                            struct #assert_into_params_ty where #path : utoipa::IntoParams;

                            Some(<#path>::into_params(#parameter_in_provider))
                        }
                    )
                })
            }
>>>>>>> a42843e7
        }
    }
}

#[cfg(any(
    feature = "actix_extras",
    feature = "rocket_extras",
    feature = "axum_extras"
))]
impl<'a> From<ValueArgument<'a>> for Parameter<'a> {
    fn from(argument: ValueArgument<'a>) -> Self {
        Self::Value(ValueParameter {
            name: argument.name.unwrap_or_else(|| Cow::Owned(String::new())),
            parameter_in: if argument.argument_in == ArgumentIn::Path {
                ParameterIn::Path
            } else {
                ParameterIn::Query
            },
            parameter_type: argument
                .type_path
                .map(|ty| Type::new(ty, argument.is_array, argument.is_option)),
            ..Default::default()
        })
    }
}

#[derive(Default)]
#[cfg_attr(feature = "debug", derive(Debug))]
pub struct ValueParameter<'a> {
    pub name: Cow<'a, str>,
    parameter_in: ParameterIn,
    deprecated: bool,
    description: Option<String>,
    parameter_type: Option<Type<'a>>,
    parameter_ext: Option<ParameterExt>,
}

impl<'p> ValueParameter<'p> {
    #[cfg(any(
        feature = "actix_extras",
        feature = "rocket_extras",
        feature = "axum_extras"
    ))]
    pub fn update_parameter_type(
        &mut self,
        type_path: Option<Cow<'p, syn::TypePath>>,
        is_array: bool,
        is_option: bool,
    ) {
        self.parameter_type = type_path.map(|ty| Type::new(ty, is_array, is_option));
    }
}

impl Parse for ValueParameter<'_> {
    fn parse(input_with_parens: ParseStream) -> syn::Result<Self> {
        let input: ParseBuffer;
        parenthesized!(input in input_with_parens);

        let mut parameter = ValueParameter::default();

        if input.peek(LitStr) {
            // parse name
            let name = input.parse::<LitStr>()?.value();
            parameter.name = Cow::Owned(name);

            if input.peek(Token![=]) {
                parameter.parameter_type = Some(parse_utils::parse_next(&input, || {
                    input.parse().map_err(|error| {
                        Error::new(
                            error.span(),
                            format!("unexpected token, expected type such as String, {}", error),
                        )
                    })
                })?);
            }
        } else {
            return Err(input.error("unparseable parameter name, expected literal string"));
        }

        input.parse::<Token![,]>()?;

        fn expected_attribute_message() -> String {
            let parameter_in_variants = ParameterIn::VARIANTS
                .iter()
                .map(ToString::to_string)
                .collect::<Vec<_>>()
                .join(", ");

            format!(
                "unexpected attribute, expected any of: {}, deprecated, description, style, explode, allow_reserved, example",
                parameter_in_variants
            )
        }

        while !input.is_empty() {
            if ParameterExt::is_parameter_ext(&input) {
                let ext = parameter
                    .parameter_ext
                    .get_or_insert(ParameterExt::default());
                let parameter_ext = input.call(ParameterExt::parse_once)?;

                ext.merge(parameter_ext);
            } else {
                if input.fork().parse::<ParameterIn>().is_ok() {
                    parameter.parameter_in = input.parse()?;
                } else {
                    let ident = input.parse::<Ident>().map_err(|error| {
                        Error::new(
                            error.span(),
                            format!("{}, {}", expected_attribute_message(), error),
                        )
                    })?;
                    let name = &*ident.to_string();

                    match name {
                        "deprecated" => {
                            parameter.deprecated = parse_utils::parse_bool_or_true(&input)?
                        }
                        "description" => {
                            parameter.description = Some(
                                parse_utils::parse_next(&input, || input.parse::<LitStr>())?
                                    .value(),
                            )
                        }
                        _ => return Err(Error::new(ident.span(), expected_attribute_message())),
                    }
                }

                if !input.is_empty() {
                    input.parse::<Token![,]>()?;
                }
            }
        }

        Ok(parameter)
    }
}

impl ToTokens for ValueParameter<'_> {
    fn to_tokens(&self, tokens: &mut TokenStream) {
        let name = &*self.name;
        tokens.extend(quote! {
            utoipa::openapi::path::ParameterBuilder::from(utoipa::openapi::path::Parameter::new(#name))
        });
        let parameter_in = &self.parameter_in;
        tokens.extend(quote! { .parameter_in(#parameter_in) });

        let deprecated: Deprecated = self.deprecated.into();
        tokens.extend(quote! { .deprecated(Some(#deprecated)) });

        if let Some(ref description) = self.description {
            tokens.extend(quote! { .description(Some(#description)) });
        }

        if let Some(ref ext) = self.parameter_ext {
            if let Some(ref style) = ext.style {
                tokens.extend(quote! { .style(Some(#style)) });
            }
            if let Some(ref explode) = ext.explode {
                tokens.extend(quote! { .explode(Some(#explode)) });
            }

            if let Some(ref allow_reserved) = ext.allow_reserved {
                tokens.extend(quote! { .allow_reserved(Some(#allow_reserved)) });
            }

            if let Some(ref example) = ext.example {
                tokens.extend(quote! { .example(Some(#example)) });
            }
        }

        if let Some(parameter_type) = &self.parameter_type {
            let property = Property::new(parameter_type);
            let required: Required = (!parameter_type.is_option).into();

            tokens.extend(quote! { .schema(Some(#property)).required(#required) });
        }
    }
}

#[cfg_attr(feature = "debug", derive(Debug))]
pub struct StructParameter {
    pub path: ExprPath,
    /// quote!{ ... } of function which should implement `parameter_in_provider` for [`utoipa::IntoParams::into_param`]
    parameter_in_fn: Option<TokenStream>,
}

impl StructParameter {
    #[cfg(any(
        feature = "actix_extras",
        feature = "rocket_extras",
        feature = "axum_extras"
    ))]
    pub fn update_parameter_in(&mut self, parameter_in_provider: &mut TokenStream) {
        use std::mem;
        self.parameter_in_fn = Some(mem::take(parameter_in_provider));
    }
}

#[cfg_attr(feature = "debug", derive(Debug))]
#[derive(PartialEq, Clone, Copy)]
pub enum ParameterIn {
    Query,
    Path,
    Header,
    Cookie,
}

impl ParameterIn {
    pub const VARIANTS: &'static [Self] = &[Self::Query, Self::Path, Self::Header, Self::Cookie];
}

impl Display for ParameterIn {
    fn fmt(&self, f: &mut std::fmt::Formatter<'_>) -> std::fmt::Result {
        match self {
            ParameterIn::Query => write!(f, "Query"),
            ParameterIn::Path => write!(f, "Path"),
            ParameterIn::Header => write!(f, "Header"),
            ParameterIn::Cookie => write!(f, "Cookie"),
        }
    }
}

impl Default for ParameterIn {
    fn default() -> Self {
        Self::Path
    }
}

impl Parse for ParameterIn {
    fn parse(input: ParseStream) -> syn::Result<Self> {
        fn expected_style() -> String {
            let variants: String = ParameterIn::VARIANTS
                .iter()
                .map(ToString::to_string)
                .collect::<Vec<_>>()
                .join(", ");
            format!("unexpected in, expected one of: {}", variants)
        }
        let style = input.parse::<Ident>()?;

        match &*style.to_string() {
            "Path" => Ok(Self::Path),
            "Query" => Ok(Self::Query),
            "Header" => Ok(Self::Header),
            "Cookie" => Ok(Self::Cookie),
            _ => Err(Error::new(style.span(), expected_style())),
        }
    }
}

impl ToTokens for ParameterIn {
    fn to_tokens(&self, tokens: &mut TokenStream) {
        tokens.extend(match self {
            Self::Path => quote! { utoipa::openapi::path::ParameterIn::Path },
            Self::Query => quote! { utoipa::openapi::path::ParameterIn::Query },
            Self::Header => quote! { utoipa::openapi::path::ParameterIn::Header },
            Self::Cookie => quote! { utoipa::openapi::path::ParameterIn::Cookie },
        })
    }
}

/// Provides extended parsed attributes for [`Parameter`]. This type is also used
/// via into params derive.
#[derive(Default)]
#[cfg_attr(feature = "debug", derive(Debug))]
pub struct ParameterExt {
    pub style: Option<ParameterStyle>,
    pub explode: Option<bool>,
    pub allow_reserved: Option<bool>,
    pub(crate) example: Option<AnyValue>,
}

impl From<&'_ FieldParamContainerAttributes<'_>> for ParameterExt {
    fn from(attributes: &FieldParamContainerAttributes) -> Self {
        Self {
            style: attributes.style,
            ..ParameterExt::default()
        }
    }
}

impl ParameterExt {
    pub fn merge(&mut self, from: ParameterExt) {
        if from.style.is_some() {
            self.style = from.style
        }
        if from.explode.is_some() {
            self.explode = from.explode
        }
        if from.allow_reserved.is_some() {
            self.allow_reserved = from.allow_reserved
        }
        if from.example.is_some() {
            self.example = from.example
        }
    }

    pub fn parse_once(input: ParseStream) -> syn::Result<Self> {
        const EXPECTED_ATTRIBUTE_MESSAGE: &str =
            "unexpected attribute, expected any of: style, explode, allow_reserved, example";

        let ident = input.parse::<Ident>().map_err(|error| {
            Error::new(
                error.span(),
                format!("{}, {}", EXPECTED_ATTRIBUTE_MESSAGE, error),
            )
        })?;
        let name = &*ident.to_string();

        let ext = match name {
            "style" => ParameterExt {
                style: Some(parse_utils::parse_next(input, || {
                    input.parse::<ParameterStyle>()
                })?),
                ..Default::default()
            },
            "explode" => ParameterExt {
                explode: Some(parse_utils::parse_bool_or_true(input)?),
                ..Default::default()
            },
            "allow_reserved" => ParameterExt {
                allow_reserved: Some(parse_utils::parse_bool_or_true(input)?),
                ..Default::default()
            },
            "example" => ParameterExt {
                example: Some(parse_utils::parse_next(input, || {
                    AnyValue::parse_any(input)
                })?),
                ..Default::default()
            },
            _ => return Err(Error::new(ident.span(), EXPECTED_ATTRIBUTE_MESSAGE)),
        };

        if !input.is_empty() {
            input.parse::<Token![,]>()?;
        }

        Ok(ext)
    }

    pub fn is_parameter_ext(input: ParseStream) -> bool {
        let fork = input.fork();
        if fork.peek(syn::Ident) {
            let ident = fork.parse::<Ident>().unwrap();
            let name = &*ident.to_string();

            matches!(name, "style" | "explode" | "allow_reserved" | "example")
        } else {
            false
        }
    }
}

impl Parse for ParameterExt {
    fn parse(input: ParseStream) -> syn::Result<Self> {
        let mut parameter_ext = ParameterExt::default();

        while !input.is_empty() {
            let ext = input.call(Self::parse_once)?;
            parameter_ext.merge(ext);
        }

        Ok(parameter_ext)
    }
}

/// See definitions from `utoipa` crate path.rs
#[derive(Copy, Clone)]
#[cfg_attr(feature = "debug", derive(Debug))]
pub enum ParameterStyle {
    Matrix,
    Label,
    Form,
    Simple,
    SpaceDelimited,
    PipeDelimited,
    DeepObject,
}

impl Parse for ParameterStyle {
    fn parse(input: ParseStream) -> syn::Result<Self> {
        const EXPECTED_STYLE: &str =  "unexpected style, expected one of: Matrix, Label, Form, Simple, SpaceDelimited, PipeDelimited, DeepObject";
        let style = input.parse::<Ident>()?;

        match &*style.to_string() {
            "Matrix" => Ok(ParameterStyle::Matrix),
            "Label" => Ok(ParameterStyle::Label),
            "Form" => Ok(ParameterStyle::Form),
            "Simple" => Ok(ParameterStyle::Simple),
            "SpaceDelimited" => Ok(ParameterStyle::SpaceDelimited),
            "PipeDelimited" => Ok(ParameterStyle::PipeDelimited),
            "DeepObject" => Ok(ParameterStyle::DeepObject),
            _ => Err(Error::new(style.span(), EXPECTED_STYLE)),
        }
    }
}

impl ToTokens for ParameterStyle {
    fn to_tokens(&self, tokens: &mut TokenStream) {
        match self {
            ParameterStyle::Matrix => {
                tokens.extend(quote! { utoipa::openapi::path::ParameterStyle::Matrix })
            }
            ParameterStyle::Label => {
                tokens.extend(quote! { utoipa::openapi::path::ParameterStyle::Label })
            }
            ParameterStyle::Form => {
                tokens.extend(quote! { utoipa::openapi::path::ParameterStyle::Form })
            }
            ParameterStyle::Simple => {
                tokens.extend(quote! { utoipa::openapi::path::ParameterStyle::Simple })
            }
            ParameterStyle::SpaceDelimited => {
                tokens.extend(quote! { utoipa::openapi::path::ParameterStyle::SpaceDelimited })
            }
            ParameterStyle::PipeDelimited => {
                tokens.extend(quote! { utoipa::openapi::path::ParameterStyle::PipeDelimited })
            }
            ParameterStyle::DeepObject => {
                tokens.extend(quote! { utoipa::openapi::path::ParameterStyle::DeepObject })
            }
        }
    }
}<|MERGE_RESOLUTION|>--- conflicted
+++ resolved
@@ -1,7 +1,7 @@
 use std::{borrow::Cow, fmt::Display};
 
 use proc_macro2::{Ident, TokenStream};
-use quote::{format_ident, quote, quote_spanned, ToTokens};
+use quote::{quote, quote_spanned, ToTokens};
 use syn::{
     parenthesized,
     parse::{Parse, ParseBuffer, ParseStream},
@@ -34,31 +34,18 @@
 /// The `= String` type statement is optional if automatic resolvation is supported.
 #[cfg_attr(feature = "debug", derive(Debug))]
 pub enum Parameter<'a> {
-<<<<<<< HEAD
-    Value(ParameterValue<'a>),
-    /// Identifier for a type that implements `IntoParams` trait.
-    IntoParams(ExprPath),
-    #[cfg(any(feature = "actix_extras", feature = "rocket_extras"))]
-    TokenStream(TokenStream),
-=======
     Value(ValueParameter<'a>),
     /// Identifier for a struct that implements `IntoParams` trait.
     Struct(StructParameter),
->>>>>>> a42843e7
 }
 
 impl Parse for Parameter<'_> {
     fn parse(input: ParseStream) -> syn::Result<Self> {
-<<<<<<< HEAD
         if input.fork().parse::<ExprPath>().is_ok() {
-            Ok(Self::IntoParams(input.parse()?))
-=======
-        if input.peek(syn::Ident) {
             Ok(Self::Struct(StructParameter {
                 path: input.parse()?,
                 parameter_in_fn: None,
             }))
->>>>>>> a42843e7
         } else {
             Ok(Self::Value(input.parse()?))
         }
@@ -69,19 +56,11 @@
     fn to_tokens(&self, tokens: &mut TokenStream) {
         match self {
             Parameter::Value(parameter) => tokens.extend(quote! { .parameter(#parameter) }),
-<<<<<<< HEAD
-            Parameter::IntoParams(struct_ident) => tokens.extend(quote! {
-                .parameters(Some(<#struct_ident as utoipa::IntoParams>::into_params(|| None)))
-            }),
-            #[cfg(any(feature = "actix_extras", feature = "rocket_extras"))]
-            Parameter::TokenStream(stream) => tokens.extend(quote! { .parameters(Some(#stream))}),
-=======
             Parameter::Struct(StructParameter {
                 path,
                 parameter_in_fn,
             }) => {
                 let last_ident = &path.path.segments.last().unwrap().ident;
-                let assert_into_params_ty = format_ident!("_Assert{}", last_ident);
 
                 let default_parameter_in_provider = &quote! { || None };
                 let parameter_in_provider = parameter_in_fn
@@ -89,15 +68,10 @@
                     .unwrap_or(default_parameter_in_provider);
                 tokens.extend(quote_spanned! {last_ident.span()=>
                     .parameters(
-                        {
-                            struct #assert_into_params_ty where #path : utoipa::IntoParams;
-
-                            Some(<#path>::into_params(#parameter_in_provider))
-                        }
+                        Some(<#path as utoipa::IntoParams>::into_params(#parameter_in_provider))
                     )
                 })
             }
->>>>>>> a42843e7
         }
     }
 }
