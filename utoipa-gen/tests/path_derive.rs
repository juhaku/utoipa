--- conflicted
+++ resolved
@@ -1225,7 +1225,6 @@
 }
 
 #[test]
-<<<<<<< HEAD
 fn derive_path_params_into_params_with_unit_type() {
     #[derive(IntoParams)]
     #[into_params(parameter_in = Path)]
@@ -1246,7 +1245,30 @@
     )]
     #[allow(unused)]
     fn get_foo(query: Filter) {}
-=======
+
+    #[derive(OpenApi, Default)]
+    #[openapi(paths(get_foo))]
+    struct ApiDoc;
+
+    let doc = serde_json::to_value(ApiDoc::openapi()).unwrap();
+    let parameters = doc.pointer("/paths/foo/get/parameters").unwrap();
+
+    assert_json_eq!(
+        parameters,
+        json!([{
+            "in": "path",
+            "name": "in",
+            "required": true,
+            "schema": {
+                "type": "object",
+                "default": null,
+                "nullable": true
+            }
+        }])
+    )
+}
+
+#[test]
 fn arbitrary_expr_in_operation_id() {
     #[utoipa::path(
         get,
@@ -1258,34 +1280,15 @@
     )]
     #[allow(unused)]
     fn get_foo() {}
->>>>>>> 91245598
 
     #[derive(OpenApi, Default)]
     #[openapi(paths(get_foo))]
     struct ApiDoc;
 
     let doc = serde_json::to_value(ApiDoc::openapi()).unwrap();
-<<<<<<< HEAD
-    let parameters = doc.pointer("/paths/foo/get/parameters").unwrap();
-
-    assert_json_eq!(
-        parameters,
-        json!([{
-            "in": "path",
-            "name": "in",
-            "required": true,
-            "schema": {
-                "type": "object",
-                "default": null,
-                "nullable": true
-            }
-        }])
-    )
-=======
     let operation_id = doc.pointer("/paths/foo/get/operationId").unwrap();
 
     assert_json_eq!(operation_id, json!("8"))
->>>>>>> 91245598
 }
 
 #[test]
