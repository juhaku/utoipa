[package]
name = "utoipa"
description = "Compile time generated OpenAPI documentation for Rust"
version = "1.1.0"
edition = "2021"
license = "MIT OR Apache-2.0"
readme = "README.md"
keywords = ["rest-api", "openapi", "auto-generate", "documentation", "compile-time"]
# documentation = ""
# homepage = ""
repository = "https://github.com/juhaku/utoipa"
categories = ["web-programming"]
authors = [
  "Juha Kukkonen <juha7kukkonen@gmail.com>"
]

exclude = [
  ".git*",
  ".github"
]

[features]
default = ["json"]
debug = ["utoipa-gen/debug"]
actix_extras = ["utoipa-gen/actix_extras"]
rocket_extras = ["utoipa-gen/rocket_extras"]
axum_extras = ["utoipa-gen/axum_extras"]
json = ["serde_json", "utoipa-gen/json"]
chrono = ["utoipa-gen/chrono"]
chrono_with_format = ["utoipa-gen/chrono_with_format"]
decimal = ["utoipa-gen/decimal"]
yaml = ["serde_yaml"]
uuid = ["utoipa-gen/uuid"]
time = ["utoipa-gen/time"]
smallvec = ["utoipa-gen/smallvec"]

[dependencies]
serde = { version = "1.0", features = ["derive"] }
serde_json = { version = "1.0", optional = true }
serde_yaml = { version = "0.8", optional = true }
utoipa-gen = { version = "1.1.0", path = "./utoipa-gen" }
indexmap = { version="1", features = ["serde"] }

[dev-dependencies]
<<<<<<< HEAD
actix-web = { version = "4", default-features=false }
=======
actix-web = { version = "4", features = [ "macros" ], default-features = false }
axum = "0.5"
assert-json-diff = "2"
>>>>>>> 3ec7d11b
paste = "1"
chrono = { version  = "0.4", features = ["serde"] }
rust_decimal = "1"
rocket = "0.5.0-rc.1"
uuid = "1"
time = { version = "0.3.11", features = [ "serde-human-readable" ] }
smallvec = { version = "1.9.0", features = [ "serde" ] }

[workspace]
members = [
  "utoipa-gen",
  "utoipa-swagger-ui"
]

[package.metadata.docs.rs]
features = ["json", "actix_extras"]

[package.metadata.publish]
order = ["utoipa-gen", "utoipa", "utoipa-swagger-ui"]<|MERGE_RESOLUTION|>--- conflicted
+++ resolved
@@ -42,13 +42,9 @@
 indexmap = { version="1", features = ["serde"] }
 
 [dev-dependencies]
-<<<<<<< HEAD
-actix-web = { version = "4", default-features=false }
-=======
 actix-web = { version = "4", features = [ "macros" ], default-features = false }
 axum = "0.5"
 assert-json-diff = "2"
->>>>>>> 3ec7d11b
 paste = "1"
 chrono = { version  = "0.4", features = ["serde"] }
 rust_decimal = "1"
