--- conflicted
+++ resolved
@@ -4,11 +4,8 @@
 
 ### Changed
 
-<<<<<<< HEAD
 * Added mutable getter for the openapi instance of a OpenApiRouter (https://github.com/juhaku/utoipa/pull/1262)
-=======
 * utoipa-axum: Add basic path params test (https://github.com/juhaku/utoipa/pull/1268)
->>>>>>> bd90d55b
 
 ## 0.1.3 - Dec 19 2024
 
